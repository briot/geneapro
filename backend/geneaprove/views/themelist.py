--- conflicted
+++ resolved
@@ -17,10 +17,6 @@
             rules = []
 
         return {
-<<<<<<< HEAD
-           "themes": {r.id: r.name for r in models.Theme.objects.all()}
-        }
-=======
             'rules': rules,
         }
 
@@ -69,5 +65,4 @@
                 r.delete()
 
         for idx, r in enumerate(rules):
-            self.create_rule_recursive(theme, r, idx)
->>>>>>> b21bf0fa
+            self.create_rule_recursive(theme, r, idx)