"""
Support for writing custom SQL queries
"""

import collections
import django.db
from django.db.models import F
import logging
from .. import models
from .asserts import AssertList
from .sqlsets import SQLSet

logger = logging.getLogger(__name__)

<<<<<<< HEAD
# Identify database backend
database_in_use = settings.DATABASES['default']['ENGINE'].split('.')[-1]
logger.debug(f"database_in_use: {database_in_use}")

FolkLore = collections.namedtuple(
    'FolkLore', "main_id generation folks") 
=======

AncestorInfo = collections.namedtuple(
    'AncestorInfo', "main_id generation parents")
DescendantInfo = collections.namedtuple(
    'DescendantInfo', "main_id generation children")

>>>>>>> 638debcb

class PersonSet(SQLSet):
    """
    Contains a set of persons, made up of low-level personas.
    This class provides various support to efficiently fetch such
    persons.
    """

    BMD = None
    # Will be set to the list of events for birth-marriage-death.
    # Cannot be computed immediately, since it needs a database lookup, and
    # the database might not event exist yet.

    def __init__(self, styles=None):
        self.asserts = AssertList() # All Assertions used to compute persons
        self.persons = collections.OrderedDict() # main_id -> Persona instance
        self.styles = styles

        # main_id -> parents and children
        self.layout = collections.defaultdict(
            lambda: {'children': [], 'parents': []})

        if PersonSet.BMD is None:
            PersonSet.BMD = (models.Event_Type.PK_birth,
                             models.Event_Type.PK_death,
                             models.Event_Type.PK_marriage)

    def add_ids(self, ids=None, namefilter=None, offset=None, limit=None,
                compute_sex=True):
        """
        Append to the list all persons for which one of the base personas has
        an id in `ids`.
        The exact set of persons depends on the following parameters:
            - if ids is specified, all persons in that iterable are fetched.
            - otherwise, all persons in the database are returned,
              which could take a long time.

        The additional parameters can be used to restrict that subset to
        [offset:offset+limit]
        """
        assert ids is None or isinstance(ids, collections.abc.Iterable)

        # This query is much slower than the one below, though it returns a real
        # manager that we can further manipulate.
        #     .annotate(sex=RawSQL(
        #         "SELECT c.name FROM characteristic_part c, p2c, persona p "
        #         "WHERE c.characteristic_id=p2c.characteristic_id "
        #         "AND c.type_id=%s "
        #         "AND p2c.person_id=p.id "
        #         "AND p.main_id=persona.id",
        #         (models.Characteristic_Part_Type.PK_sex,)))
        #
        # ??? Doesn't work, second instance of persona disappears
        #     .extra(
        #        select={'sex': 'characteristic_part.name', 'foo': 't2.id'},
        #         tables=['characteristic_part', 'p2c', 'persona'],
        #         where=["characteristic_part.characteristic_id="
        #                "p2c.characteristic_id",
        #                "characteristic_part.type_id=%s",
        #                "p2c.person_id=t2.id",
        #                "t2.main_id=persona.id"],
        #         params=(models.Characteristic_Part_Type.PK_sex,))

        if ids:
            # Convert from ids to main ids
            ids = ','.join('%d' % n for n in ids)
            id_to_main = (
                f"persona.id IN ("
                f"SELECT p.main_id FROM persona p WHERE p.id IN ({ids}))")
        else:
            id_to_main = "persona.main_id=persona.id"

        args = []
        if namefilter:
            args.append(f"%{namefilter}%")

        if compute_sex:
            sex_field = "sub1.sex"
            sex_query = (
                f"LEFT JOIN ({self._query_get_sex()}) sub1 ON "
                f"sub1.main_id=persona.id "
            )
        else:
            sex_field = "'?' as sex"
            sex_query = ""

        pm = models.Persona.objects.raw(
            f"SELECT persona.*, {sex_field} "
            f"FROM persona {sex_query}"
            f"WHERE {id_to_main} " +
            (f"AND persona.name LIKE %s " if namefilter else "") +
            "ORDER BY lower(persona.name) ASC " +
            (f"LIMIT {int(limit)} " if limit is not None else "") +
            (f"OFFSET {int(offset)} " if offset else ""),
            args)

        self.persons.update({p.id: p for p in pm.iterator()})

        # Do not fetch them again
        self.asserts.add_known(persons=self.persons.values())

    @staticmethod
    def _query_get_sex():
        """
        A query to compute the sex of persons
        """
        return (
            "SELECT p.main_id, c.name AS sex "
            "FROM characteristic_part c, p2c, persona p "
            "WHERE c.characteristic_id=p2c.characteristic_id "
            f"AND c.type_id={models.Characteristic_Part_Type.PK_sex} "
            "AND p2c.person_id=p.id "
            "AND NOT p2c.disproved "
            "GROUP BY p.main_id, c.name")

    @staticmethod
    def _query_get_folks(relationship):
        """
        A query that computes the list of direct parents or children
        for a person
        """
        if 'parent' in relationship:
            table_a = 'p2e'
            table_b = 'p2'
        elif 'child' in relationship:
            table_a = 'p2'
            table_b = 'p2e'

        return (
            f"SELECT DISTINCT persona.main_id, pp.main_id as {relationship} "
            "FROM persona, p2e, event, p2e p2, persona pp "
            "WHERE event.id=p2e.event_id "
            f"AND {table_a}.role_id={models.Event_Type_Role.PK_principal} "
            f"AND event.type_id={models.Event_Type.PK_birth} "
            f"AND {table_b}.role_id IN ({models.Event_Type_Role.PK_birth__father}, "
            f"{models.Event_Type_Role.PK_birth__mother}) "
            "AND p2e.person_id=persona.id "
            "AND p2.event_id=event.id "
            "AND p2.person_id=pp.id")

    @classmethod
    def get_folks(cls, relationship, person_id, max_depth=None, skip=0):
        """
        :returntype: list of FolkLore
           This includes person_id itself, at generation 0
        """
        assert isinstance(person_id, int)

<<<<<<< HEAD
        if 'ancestors' in relationship:
            role = ['parents', 'parent']
        elif 'descendants' in relationship:
            role = ['children', 'child']
=======
        with django.db.connection.cursor() as cur:
            pid = cls.cast(person_id, 'bigint')
            zero = cls.cast(0, 'bigint')  # ??? do we really need to cast
            initial = f"VALUES({pid}, {zero})"

            md = f"AND ancestors.generation<={max_depth} " if max_depth else ""
            sk = f"WHERE ancestors.generation>{skip} " if skip else ""
            q = (
                "WITH RECURSIVE parents(main_id, parent) AS (" +
                    cls._query_get_parents() +
                "), ancestors(main_id,generation) AS ("
                    f"{initial} "
                    "UNION "
                    "SELECT parents.parent, ancestors.generation + 1 "
                    "FROM parents, ancestors "
                    "WHERE parents.main_id = ancestors.main_id "
                    f"{md}"
                ") SELECT ancestors.main_id, ancestors.generation, "
                f"{cls.group_concat('parents.parent')} AS parents "
                "FROM ancestors LEFT JOIN parents "
                "ON parents.main_id=ancestors.main_id "
                f"{sk}"
                "GROUP BY ancestors.main_id, ancestors.generation"
            )
            cur.execute(q)

            return [
                AncestorInfo(
                    main_id,
                    generation,
                    [] if not p else [int(a) for a in p.split(',')]
                )
                for main_id, generation, p in cur.fetchall()]
>>>>>>> 638debcb

        with django.db.connection.cursor() as cur:
            pid = cls.cast(person_id, 'bigint')
            zero = cls.cast(0, 'bigint')  # ??? do we really need to cast
            initial = f"VALUES({pid}, {zero})"
            md = (
                f"AND {relationship}.generation<={max_depth} "
                if max_depth else "")
            sk = (
                f"WHERE {relationship}.generation>{skip} " if skip else "")
            q = (
                f"WITH RECURSIVE {role[0]}(main_id, {role[1]}) "
                f"AS ({cls._query_get_folks(role[0])}), "
                f"{relationship}(main_id,generation) "
                    f"AS ({initial} "
                    "UNION "
<<<<<<< HEAD
                    f"SELECT {role[0]}.{role[1]}, {relationship}.generation + 1 "
                    f"FROM {role[0]}, {relationship} "
                    f"WHERE {role[0]}.main_id = {relationship}.main_id "
                    f"{md}) "
                f"SELECT {relationship}.main_id, {relationship}.generation, "

                f"{group_concat}"

                f"FROM {relationship} LEFT JOIN {role[0]} "
                f"ON {role[0]}.main_id={relationship}.main_id "
=======
                    "SELECT children.child, descendants.generation + 1 "
                    "FROM children, descendants "
                    "WHERE children.main_id = descendants.main_id "
                    f"{md}"
                ") SELECT descendants.main_id, descendants.generation, "
                f"{cls.group_concat('children.child')} AS children "
                "FROM descendants LEFT JOIN children "
                "ON children.main_id=descendants.main_id "
>>>>>>> 638debcb
                f"{sk}"
                f"GROUP BY {relationship}.main_id, {relationship}.generation"            )
            cur.execute(q)

            return [
                FolkLore(
                    main_id,
                    generation,
                    [] if not f else [int(a) for a in f.split(',')]
                )
                for main_id, generation, f in cur.fetchall()]

    def add_folks(self, person_id, relationship, max_depth=None, skip=0):
        """
        Fetch the list of all ancestors or descendants of `person_id`, up
        until the `max_depth` generation.
        Omit all persons with a generation less than `skip`, assuming the
        front-end already has that information.
        """
        assert isinstance(person_id, int)
        if relationship is 'ancestors':
            folks = self.get_folks(relationship, person_id, max_depth, skip)
            key = 'parents'
        elif relationship is 'descendants':
            folks = self.get_folks(relationship, person_id, max_depth, skip)
            key = 'children'

        self.add_ids(ids=(f.main_id for f in folks))
        for f in folks:
            self.layout[f.main_id][key] = f.folks

    def get_unique_person(self):
        """
        If the set contains a single person, return it
        """
        if len(self.persons) == 1:
            return self.persons[next(iter(self.persons))]
        else:
            return None

    @classmethod
    def has_known_parent(cls, main_ids=None, sex=None):
        """
        Whether the person has a known father (sex=M) or mother (sex=F).
        :returntype:
           a dict matching the person's main_id and a string containing
           'M', 'F' or ' ' for each parent found
        """
        assert main_ids is None or isinstance(main_ids, list)
        assert sex is None or isinstance(sex, str)

        with django.db.connection.cursor() as cur:
            args = []
            where = []

            if main_ids:
                ids = ','.join(f"{d:d}" for d in main_ids)
                where.append(f"parents.main_id IN ({ids})")

            if sex:
                where.append(f"sex.sex=%s")
                args.append(sex)

            if where:
                where = " AND ".join(where)
                where = f"WHERE {where}"
            else:
                where = ""

            cur.execute(
                f"WITH parents AS ({cls._query_get_folks('parent')}), "
                f"sex AS ({cls._query_get_sex()}) "
                "SELECT parents.main_id, sex.sex "
                "FROM parents "
                "LEFT JOIN sex "
                f"ON parents.parent=sex.main_id {where}",
                args)


            result = collections.defaultdict(str)
            for person_id, sex in cur.fetchall():
                result[person_id] = result[person_id] + (sex or ' ')

            return result

    def get_from_id(self, id):
        """
        Retrieve a person given the id of one of its base persons.
        If possible this is retrieved from the current set of persons
        """
        assert isinstance(id, int)

        p = self.persons.get(id, None)
        if p is not None:
            return p

        main_id = models.Persona.objects.get(id=id).main_id
        p = self.persons.get(main_id, None)
        if p is not None:
            return p

        self.add_ids([main_id])
        return self.persons[main_id]

    def compute_generations(self, gen_0_ids):
        """
        Compute the generation number for all persons in self, assuming that
        people in `gen_0_ids` are at generation 0 (parents are one generation
        above, children one below.
        This assumes you have called `add_folks()`to add the persons.
        """
        generations = {}
        queue = [(self.get_from_id(g).main_id, 0) for g in gen_0_ids]
        while queue:
            main_id, gen = queue.pop(0)
            generations[main_id] = gen

            lay = self.layout.get(main_id)
            if lay is not None:
                queue.extend((p, gen + 1) for p in lay['parents'])
                queue.extend((p, gen - 1) for p in lay['children'])

        return generations

    def fetch_p2e(self, event_types=BMD):
        """
        Fetch all person-to-event relationships for the persons.
        As a side-effect, this sets the birth, death and marriage dates for the
        persons.

        :param event_types: restricts the types of events that are retrieved
        """
        related = ['event', 'role', *models.P2E.related_json_fields()]
        if self.styles and self.styles.need_places:
            related.append('event__place')

        events = models.P2E.objects \
            .filter(disproved=False) \
            .annotate(person_main_id=F('person__main_id'),
                      event_type=F('event__type_id'))
        if event_types:
            events = events.filter(event__type__in=event_types)

        for qs in self.sqlin(events, person__main_id__in=self.persons.keys()):
            for p2e in self.prefetch_related(qs.all(), *related):
                self.asserts.add(p2e)

                if not p2e.disproved \
                   and p2e.role_id == models.Event_Type_Role.PK_principal:

                    e = p2e.event
                    person = self.persons[p2e.person_main_id]

                    if not e.date_sort:
                        pass
                    elif p2e.event_type == models.Event_Type.PK_birth:
                        if person.birthISODate is None or \
                                e.date_sort < person.birthISODate:
                            person.birthISODate = e.date_sort
                    elif p2e.event_type == models.Event_Type.PK_death:
                        if person.deathISODate is None or \
                                e.date_sort > person.deathISODate:
                            person.deathISODate = e.date_sort
                    elif p2e.event_type == models.Event_Type.PK_marriage:
                        person.marriageISODate = e.date_sort

    def fetch_p2c(self):
        """
        Fetch all person-to-characteristic assertions for the given list of
        persons.
        Each assertion receives an extra `person_main_id` field.
        """
        pm = models.P2C.objects \
            .prefetch_related(*models.P2C.related_json_fields()) \
            .filter(disproved=False) \
            .annotate(person_main_id=F('person__main_id'))

        for p2c_set in self.sqlin(pm, person__main_id__in=self.persons.keys()):
            self.asserts.extend(
                self.prefetch_related(p2c_set.all(), 'characteristic__parts'))

    def fetch_p2p(self):
        """
        Fetch all person-to-person relationships.
        This includes relationships for any of the related based personasi
        (so the set of p2p is the one that was used to compute the main
        persona)
        """
        # It is enough to test either person1 or person2, since they both have
        # the same main_id
        pm = models.P2P.objects \
            .filter(person1__in=models.Persona.objects
                       .filter(main_id__in=self.persons.keys())) \
            .select_related(*models.P2P.related_json_fields())
        self.asserts.extend(pm)

    @classmethod
    def recompute_main_ids(cls):
        """
        Recompute all main_ids in the database (thread-safe).
        Must be called outside of a transaction, or it will be very slow
        """
        with django.db.connection.cursor() as cur:
            q = (
                "WITH RECURSIVE mains(id, main_id) AS ("
                    "SELECT id, id FROM persona "
                    "UNION "
                    "SELECT mains.id, "
                    "CASE WHEN mains.main_id=p2p.person1_id "
                        "THEN p2p.person2_id "
                        "ELSE p2p.person1_id "
                    "END "
                    "FROM mains, p2p "
                    "WHERE mains.main_id IN (p2p.person1_id, p2p.person2_id) "
                    "AND NOT p2p.disproved "
                    f"AND p2p.type_id={models.P2P_Type.sameAs}"
                "), main(id, main_id) AS ("
                    "SELECT id, MIN(main_id) "
                    "FROM mains GROUP BY id"
                ") UPDATE persona "
                "SET main_id=("
                    "SELECT main.main_id FROM main WHERE main.id=persona.id"
                ")"
            )

            try:
                cur.execute("pragma foreign_keys")
                previous = cur.fetchone()[0]

                # Disable foreign key checks, they make the query execute in
                # several minutes instead of a few ms otherwise. This must be
                # done outside of a transaction
                cur.execute("pragma foreign_keys=0")

                with django.db.transaction.atomic():
                    cur.execute(q)
            finally:
                cur.execute("pragma foreign_keys=%s" % previous)

    def to_json(self):
        result = {}
        result['persons'] = list(self.persons.values())

        if self.styles:
            result["allstyles"], result["styles"] = self.styles.compute(self)

        if self.layout:
            result['layout'] = self.layout

        return result<|MERGE_RESOLUTION|>--- conflicted
+++ resolved
@@ -12,21 +12,8 @@
 
 logger = logging.getLogger(__name__)
 
-<<<<<<< HEAD
-# Identify database backend
-database_in_use = settings.DATABASES['default']['ENGINE'].split('.')[-1]
-logger.debug(f"database_in_use: {database_in_use}")
-
 FolkLore = collections.namedtuple(
     'FolkLore', "main_id generation folks") 
-=======
-
-AncestorInfo = collections.namedtuple(
-    'AncestorInfo', "main_id generation parents")
-DescendantInfo = collections.namedtuple(
-    'DescendantInfo', "main_id generation children")
-
->>>>>>> 638debcb
 
 class PersonSet(SQLSet):
     """
@@ -175,83 +162,32 @@
         """
         assert isinstance(person_id, int)
 
-<<<<<<< HEAD
         if 'ancestors' in relationship:
             role = ['parents', 'parent']
         elif 'descendants' in relationship:
             role = ['children', 'child']
-=======
+
         with django.db.connection.cursor() as cur:
             pid = cls.cast(person_id, 'bigint')
             zero = cls.cast(0, 'bigint')  # ??? do we really need to cast
             initial = f"VALUES({pid}, {zero})"
-
-            md = f"AND ancestors.generation<={max_depth} " if max_depth else ""
-            sk = f"WHERE ancestors.generation>{skip} " if skip else ""
-            q = (
-                "WITH RECURSIVE parents(main_id, parent) AS (" +
-                    cls._query_get_parents() +
-                "), ancestors(main_id,generation) AS ("
-                    f"{initial} "
-                    "UNION "
-                    "SELECT parents.parent, ancestors.generation + 1 "
-                    "FROM parents, ancestors "
-                    "WHERE parents.main_id = ancestors.main_id "
-                    f"{md}"
-                ") SELECT ancestors.main_id, ancestors.generation, "
-                f"{cls.group_concat('parents.parent')} AS parents "
-                "FROM ancestors LEFT JOIN parents "
-                "ON parents.main_id=ancestors.main_id "
-                f"{sk}"
-                "GROUP BY ancestors.main_id, ancestors.generation"
-            )
-            cur.execute(q)
-
-            return [
-                AncestorInfo(
-                    main_id,
-                    generation,
-                    [] if not p else [int(a) for a in p.split(',')]
-                )
-                for main_id, generation, p in cur.fetchall()]
->>>>>>> 638debcb
-
-        with django.db.connection.cursor() as cur:
-            pid = cls.cast(person_id, 'bigint')
-            zero = cls.cast(0, 'bigint')  # ??? do we really need to cast
-            initial = f"VALUES({pid}, {zero})"
-            md = (
-                f"AND {relationship}.generation<={max_depth} "
-                if max_depth else "")
-            sk = (
-                f"WHERE {relationship}.generation>{skip} " if skip else "")
+            md = f"AND {relationship}.generation<={max_depth} " if max_depth else ""
+            sk = f"WHERE {relationship}.generation>{skip} " if skip else ""
             q = (
                 f"WITH RECURSIVE {role[0]}(main_id, {role[1]}) "
                 f"AS ({cls._query_get_folks(role[0])}), "
                 f"{relationship}(main_id,generation) "
                     f"AS ({initial} "
                     "UNION "
-<<<<<<< HEAD
                     f"SELECT {role[0]}.{role[1]}, {relationship}.generation + 1 "
                     f"FROM {role[0]}, {relationship} "
                     f"WHERE {role[0]}.main_id = {relationship}.main_id "
                     f"{md}) "
                 f"SELECT {relationship}.main_id, {relationship}.generation, "
-
-                f"{group_concat}"
-
-                f"FROM {relationship} LEFT JOIN {role[0]} "
+                f"{cls.group_concat(f'{role[0]}.{role[1]}')} AS {role[1]} "
+                f"FROM {relationship} "
+                f"LEFT JOIN {role[0]} "
                 f"ON {role[0]}.main_id={relationship}.main_id "
-=======
-                    "SELECT children.child, descendants.generation + 1 "
-                    "FROM children, descendants "
-                    "WHERE children.main_id = descendants.main_id "
-                    f"{md}"
-                ") SELECT descendants.main_id, descendants.generation, "
-                f"{cls.group_concat('children.child')} AS children "
-                "FROM descendants LEFT JOIN children "
-                "ON children.main_id=descendants.main_id "
->>>>>>> 638debcb
                 f"{sk}"
                 f"GROUP BY {relationship}.main_id, {relationship}.generation"            )
             cur.execute(q)
